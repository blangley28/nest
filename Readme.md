<p align="center">
  <a href="http://nestjs.com/" target="blank"><img src="http://kamilmysliwiec.com/public/nest-logo.png" alt="Nest Logo" /></a>
</p>

[travis-image]: https://api.travis-ci.org/kamilmysliwiec/nest.svg?branch=master
[travis-url]: https://travis-ci.org/kamilmysliwiec/nest
[linux-image]: https://img.shields.io/travis/kamilmysliwiec/nest/master.svg?label=linux
[linux-url]: https://travis-ci.org/kamilmysliwiec/nest
  
  <p align="center">Modern, powerful web application framework for <a href="http://nodejs.org" target="blank">Node.js</a>.</p>
    <p align="center">
<a href="https://www.npmjs.com/~nestjscore"><img src="https://img.shields.io/npm/v/@nestjs/core.svg" alt="NPM Version" /></a>
<a href="https://www.npmjs.com/~nestjscore"><img src="https://img.shields.io/npm/l/@nestjs/core.svg" alt="Package License" /></a>
<a href="https://www.npmjs.com/~nestjscore"><img src="https://img.shields.io/npm/dm/@nestjs/core.svg" alt="NPM Downloads" /></a>
<a href="https://travis-ci.org/kamilmysliwiec/nest"><img src="https://api.travis-ci.org/kamilmysliwiec/nest.svg?branch=master" alt="Travis" /></a>
<a href="https://travis-ci.org/kamilmysliwiec/nest"><img src="https://img.shields.io/travis/kamilmysliwiec/nest/master.svg?label=linux" alt="Linux" /></a>
<a href="https://coveralls.io/github/kamilmysliwiec/nest?branch=master"><img src="https://coveralls.io/repos/github/kamilmysliwiec/nest/badge.svg?branch=master" alt="Coverage Status" /></a>
<a href="https://gitter.im/nestjs/nestjs?utm_source=badge&utm_medium=badge&utm_campaign=pr-badge&utm_content=body_badge"><img src="https://badges.gitter.im/nestjs/nestjs.svg" alt="Gitter" /></a>
<a href="https://opencollective.com/nest#backer"><img src="https://opencollective.com/nest/backers/badge.svg" alt="Backers on Open Collective" /></a>
<a href="https://opencollective.com/nest#sponsor"><img src="https://opencollective.com/nest/sponsors/badge.svg" alt="Sponsors on Open Collective" /></a>
</p>
  <!--[![Backers on Open Collective](https://opencollective.com/nest/backers/badge.svg)](https://opencollective.com/nest#backer)
  [![Sponsors on Open Collective](https://opencollective.com/nest/sponsors/badge.svg)](https://opencollective.com/nest#sponsor)-->

## Description

<<<<<<< HEAD
<p>Nest is a framework for building efficient, scalable <a href="http://nodejs.org" target="_blank">Node.js</a> web applications. It uses modern JavaScript, is built with  <a href="http://www.typescriptlang.org" target="_blank">TypeScript</a> and combines elements of OOP (Object Oriented Progamming), FP (Functional Programming), and FRP (Functional Reactive Programming).</p>
<p>Under the hood, Nest makes use of <a href="https://expressjs.com/" target="_blank">Express</a>, allowing for easy use of the myriad third-party plugins which are available.</p>


## Philosophy

<p>In recent years, thanks to Node.js, JavaScript has become the “lingua franca” of the web for both front and backend applications, giving rise to awesome projects like <a href="https://angular.io/" target="_blank">Angular</a>, <a href="https://github.com/facebook/react" target="_blank">React</a> and <a href="https://github.com/vuejs/vue" target="_blank">Vue</a> which improve developer productivity and enable the construction of fast, testable, extensible frontend applications. However, on the server-side, while there are a lot of superb libraries, helpers and tools for Node, none of them effectively solve the main problem - the architecture.</p>
<p>Nest aims to provide an application architecture out of the box which allows for effortless creation of highly testable, scalable, loosely coupled and easily maintainable applications.</p>

## Features

<ul>
    <li>Built with <a href="http://www.typescriptlang.org" target="_blank">TypeScript</a></li>
    <li><strong>Easy</strong> to learn - syntax similar to <a href="https://angular.io/" target="_blank">Angular</a></li>
    <li><strong>Familiar</strong> - based on well-known libraries (<a href="https://github.com/expressjs/express" target="_blank">Express</a> / <a href="https://github.com/socketio/socket.io" target="_blank">socket.io</a>)</li>
    <li><strong>Dependency Injection</strong> - built-in asynchronous <strong>IoC</strong> container with a <strong>hierarchical injector</strong></li>
    <li><strong>WebSockets</strong> module (based on <a href="https://github.com/socketio/socket.io" target="_blank">socket.io</a>, but you can bring your own library, by making use of <code>WsAdapter</code>)</li>
    <li><strong>Modular</strong> - defines an easy to follow module definition pattern so you can split your system into reusable modules</li>
    <li><strong>Reactive microservice</strong> support with message patterns (built-in transport via TCP / <a href="https://redis.io/" target="_blank">Redis</a>, but other communication schemes can be implemented with <code>CustomTransportStrategy</code>)</li>
    <li><strong>Exception layer</strong> - throwable web exceptions with status codes, exception filters</li>
    <li><strong>Pipes</strong> - synchronous & asynchronous (e.g. validation purposes)</li>
    <li><strong>Guards</strong> - attach additional logic in a declarative manner (e.g. role-based access control)</li>
    <li><strong>Interceptors</strong> - built on top of <a href="https://github.com/reactivex/rxjs" target="blank">RxJS</a></li>
    <li>Testing utilities (both <strong>e2e & unit</strong> tests)</li>
  </ul>
=======
Nest is a powerful web framework for [Node.js](http://nodejs.org) which helps you effortlessly build efficient, scalable applications. Nest uses modern JavaScript, is built with [TypeScript](http://www.typescriptlang.org), and combines best concepts of both OOP (Object Oriented Progamming) and FP (Functional Programming).

Nest is not just a framework. You don’t have to wait for a large community because Nest is built with awesome, popular, well-known libraries—[Express](https://github.com/expressjs/express) and [socket.io](https://github.com/socketio/socket.io) (you can use any other library if you want to)! This means that you can quickly start using Nest without worrying about third party plugins.
>>>>>>> cf1b32e4

## Installation

**Install the TypeScript Starter Project with Git:**
```bash
$ git clone https://github.com/kamilmysliwiec/nest-typescript-starter.git project
$ cd project
$ npm install
$ npm run start
```

**Start a New Project from Scratch with NPM:**
```bash
$ npm i --save @nestjs/core @nestjs/common @nestjs/microservices @nestjs/websockets @nestjs/testing reflect-metadata rxjs
```

<<<<<<< HEAD
=======
## Philosophy

JavaScript is awesome. This language is no longer just trash to create simple animations in the browser. Now, the front end world sports a rich variety of tools. We have a lot of amazing frameworks / libraries such as [Angular](https://angular.io/), [React](https://github.com/facebook/react) or [Vue](https://github.com/vuejs/vue) which improve our development process and make our applications fast and flexible. 

[Node.js](http://nodejs.org) enabled us to use JavaScript also on the server side. There are a lot of superb libraries, helpers and tools for node, but none of them solves the main problem—the architecture. 

We want to create scalable, loosely-coupled, easy-to-maintain applications. That's why the **Nest** has been introduced. Let's show the entire world node.js potential together!

## Features

- Built on top of [TypeScript](http://www.typescriptlang.org)
- Easy to learn - syntax is similar to [Angular](https://angular.io/)
- Based on well-known libraries ([Express](https://github.com/expressjs/express) / [socket.io](https://github.com/socketio/socket.io)) so it’s a familiar experience 
- Supremely useful Dependency Injection, built-in **Inversion of Control** container
- **Hierarchical injector** - increase abstraction in your application by creating reusable, loosely-coupled modules with type injection
- **WebSockets** module (based on [socket.io](https://github.com/socketio/socket.io), although you can use any other library using adapters)
- Has its own modularity system (split your system into reusable modules)
- Reactive **microservice** support with message patterns (built-in transport via TCP / [Redis](https://redis.io/), but you can use any other type of communication using `CustomTransportStrategy`)
- Exceptions handler layer, exception filters, **synchronous & asynchronous pipes** layer
- **Guards** & Reflector - attach additional logic in more declaritive way (e.g. role-based access control)
- **Interceptors** built on top of [RxJS](https://github.com/Reactive-Extensions/RxJS) library,
- Testing utilities (both **e2e & unit** tests)

>>>>>>> cf1b32e4
## Documentation & Quick Start

[Documentation & Tutorial](http://docs.nestjs.com)

## People

- Author - [Kamil Myśliwiec](http://kamilmysliwiec.com)
- Website - [http://nestjs.com](http://nestjs.com/)

## Backers

I am on a mission to provide an architecture to create truly flexible, scalable and loosely coupled systems using the Node.js platform. It takes a lot of time, so if you want to support me, please [become a backer / sponsor]((https://opencollective.com/nest#backer)). I appreciate your help. Thanks!

<a href="https://opencollective.com/nest/backer/0/website" target="_blank"><img src="https://opencollective.com/nest/backer/0/avatar.svg"></a>
<a href="https://opencollective.com/nest/backer/1/website" target="_blank"><img src="https://opencollective.com/nest/backer/1/avatar.svg"></a>
<a href="https://opencollective.com/nest/backer/2/website" target="_blank"><img src="https://opencollective.com/nest/backer/2/avatar.svg"></a>
<a href="https://opencollective.com/nest/backer/3/website" target="_blank"><img src="https://opencollective.com/nest/backer/3/avatar.svg"></a>
<a href="https://opencollective.com/nest/backer/4/website" target="_blank"><img src="https://opencollective.com/nest/backer/4/avatar.svg"></a>
<a href="https://opencollective.com/nest/backer/5/website" target="_blank"><img src="https://opencollective.com/nest/backer/5/avatar.svg"></a>
<a href="https://opencollective.com/nest/backer/6/website" target="_blank"><img src="https://opencollective.com/nest/backer/6/avatar.svg"></a>
<a href="https://opencollective.com/nest/backer/7/website" target="_blank"><img src="https://opencollective.com/nest/backer/7/avatar.svg"></a>
<a href="https://opencollective.com/nest/backer/8/website" target="_blank"><img src="https://opencollective.com/nest/backer/8/avatar.svg"></a>
<a href="https://opencollective.com/nest/backer/9/website" target="_blank"><img src="https://opencollective.com/nest/backer/9/avatar.svg"></a>
<a href="https://opencollective.com/nest/backer/10/website" target="_blank"><img src="https://opencollective.com/nest/backer/10/avatar.svg"></a>
<a href="https://opencollective.com/nest/backer/11/website" target="_blank"><img src="https://opencollective.com/nest/backer/11/avatar.svg"></a>
<a href="https://opencollective.com/nest/backer/12/website" target="_blank"><img src="https://opencollective.com/nest/backer/12/avatar.svg"></a>
<a href="https://opencollective.com/nest/backer/13/website" target="_blank"><img src="https://opencollective.com/nest/backer/13/avatar.svg"></a>
<a href="https://opencollective.com/nest/backer/14/website" target="_blank"><img src="https://opencollective.com/nest/backer/14/avatar.svg"></a>
<a href="https://opencollective.com/nest/backer/15/website" target="_blank"><img src="https://opencollective.com/nest/backer/15/avatar.svg"></a>
<a href="https://opencollective.com/nest/backer/16/website" target="_blank"><img src="https://opencollective.com/nest/backer/16/avatar.svg"></a>
<a href="https://opencollective.com/nest/backer/17/website" target="_blank"><img src="https://opencollective.com/nest/backer/17/avatar.svg"></a>
<a href="https://opencollective.com/nest/backer/18/website" target="_blank"><img src="https://opencollective.com/nest/backer/18/avatar.svg"></a>
<a href="https://opencollective.com/nest/backer/19/website" target="_blank"><img src="https://opencollective.com/nest/backer/19/avatar.svg"></a>
<a href="https://opencollective.com/nest/backer/20/website" target="_blank"><img src="https://opencollective.com/nest/backer/20/avatar.svg"></a>
<a href="https://opencollective.com/nest/backer/21/website" target="_blank"><img src="https://opencollective.com/nest/backer/21/avatar.svg"></a>
<a href="https://opencollective.com/nest/backer/22/website" target="_blank"><img src="https://opencollective.com/nest/backer/22/avatar.svg"></a>
<a href="https://opencollective.com/nest/backer/23/website" target="_blank"><img src="https://opencollective.com/nest/backer/23/avatar.svg"></a>
<a href="https://opencollective.com/nest/backer/24/website" target="_blank"><img src="https://opencollective.com/nest/backer/24/avatar.svg"></a>
<a href="https://opencollective.com/nest/backer/25/website" target="_blank"><img src="https://opencollective.com/nest/backer/25/avatar.svg"></a>
<a href="https://opencollective.com/nest/backer/26/website" target="_blank"><img src="https://opencollective.com/nest/backer/26/avatar.svg"></a>
<a href="https://opencollective.com/nest/backer/27/website" target="_blank"><img src="https://opencollective.com/nest/backer/27/avatar.svg"></a>
<a href="https://opencollective.com/nest/backer/28/website" target="_blank"><img src="https://opencollective.com/nest/backer/28/avatar.svg"></a>
<a href="https://opencollective.com/nest/backer/29/website" target="_blank"><img src="https://opencollective.com/nest/backer/29/avatar.svg"></a>

## License

  [MIT](LICENSE)<|MERGE_RESOLUTION|>--- conflicted
+++ resolved
@@ -24,10 +24,8 @@
 
 ## Description
 
-<<<<<<< HEAD
 <p>Nest is a framework for building efficient, scalable <a href="http://nodejs.org" target="_blank">Node.js</a> web applications. It uses modern JavaScript, is built with  <a href="http://www.typescriptlang.org" target="_blank">TypeScript</a> and combines elements of OOP (Object Oriented Progamming), FP (Functional Programming), and FRP (Functional Reactive Programming).</p>
 <p>Under the hood, Nest makes use of <a href="https://expressjs.com/" target="_blank">Express</a>, allowing for easy use of the myriad third-party plugins which are available.</p>
-
 
 ## Philosophy
 
@@ -50,11 +48,6 @@
     <li><strong>Interceptors</strong> - built on top of <a href="https://github.com/reactivex/rxjs" target="blank">RxJS</a></li>
     <li>Testing utilities (both <strong>e2e & unit</strong> tests)</li>
   </ul>
-=======
-Nest is a powerful web framework for [Node.js](http://nodejs.org) which helps you effortlessly build efficient, scalable applications. Nest uses modern JavaScript, is built with [TypeScript](http://www.typescriptlang.org), and combines best concepts of both OOP (Object Oriented Progamming) and FP (Functional Programming).
-
-Nest is not just a framework. You don’t have to wait for a large community because Nest is built with awesome, popular, well-known libraries—[Express](https://github.com/expressjs/express) and [socket.io](https://github.com/socketio/socket.io) (you can use any other library if you want to)! This means that you can quickly start using Nest without worrying about third party plugins.
->>>>>>> cf1b32e4
 
 ## Installation
 
@@ -71,32 +64,6 @@
 $ npm i --save @nestjs/core @nestjs/common @nestjs/microservices @nestjs/websockets @nestjs/testing reflect-metadata rxjs
 ```
 
-<<<<<<< HEAD
-=======
-## Philosophy
-
-JavaScript is awesome. This language is no longer just trash to create simple animations in the browser. Now, the front end world sports a rich variety of tools. We have a lot of amazing frameworks / libraries such as [Angular](https://angular.io/), [React](https://github.com/facebook/react) or [Vue](https://github.com/vuejs/vue) which improve our development process and make our applications fast and flexible. 
-
-[Node.js](http://nodejs.org) enabled us to use JavaScript also on the server side. There are a lot of superb libraries, helpers and tools for node, but none of them solves the main problem—the architecture. 
-
-We want to create scalable, loosely-coupled, easy-to-maintain applications. That's why the **Nest** has been introduced. Let's show the entire world node.js potential together!
-
-## Features
-
-- Built on top of [TypeScript](http://www.typescriptlang.org)
-- Easy to learn - syntax is similar to [Angular](https://angular.io/)
-- Based on well-known libraries ([Express](https://github.com/expressjs/express) / [socket.io](https://github.com/socketio/socket.io)) so it’s a familiar experience 
-- Supremely useful Dependency Injection, built-in **Inversion of Control** container
-- **Hierarchical injector** - increase abstraction in your application by creating reusable, loosely-coupled modules with type injection
-- **WebSockets** module (based on [socket.io](https://github.com/socketio/socket.io), although you can use any other library using adapters)
-- Has its own modularity system (split your system into reusable modules)
-- Reactive **microservice** support with message patterns (built-in transport via TCP / [Redis](https://redis.io/), but you can use any other type of communication using `CustomTransportStrategy`)
-- Exceptions handler layer, exception filters, **synchronous & asynchronous pipes** layer
-- **Guards** & Reflector - attach additional logic in more declaritive way (e.g. role-based access control)
-- **Interceptors** built on top of [RxJS](https://github.com/Reactive-Extensions/RxJS) library,
-- Testing utilities (both **e2e & unit** tests)
-
->>>>>>> cf1b32e4
 ## Documentation & Quick Start
 
 [Documentation & Tutorial](http://docs.nestjs.com)
