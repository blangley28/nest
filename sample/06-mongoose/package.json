{
  "name": "nest-typescript-starter",
  "version": "1.0.0",
  "description": "Nest TypeScript starter repository",
  "license": "MIT",
  "scripts": {
    "prebuild": "rimraf dist",
    "build": "nest build",
    "format": "prettier --write \"src/**/*.ts\" \"test/**/*.ts\"",
    "start": "nest start",
    "start:dev": "nest start --watch",
    "start:debug": "nest start --debug --watch",
    "start:prod": "node dist/main",
    "lint": "eslint '{src,apps,libs,test}/**/*.ts' --fix",
    "test": "jest",
    "test:watch": "jest --watch",
    "test:cov": "jest --coverage",
    "test:debug": "node --inspect-brk -r tsconfig-paths/register -r ts-node/register node_modules/.bin/jest --runInBand",
    "test:e2e": "echo 'No e2e tests implemented yet.'"
  },
  "dependencies": {
    "@nestjs/common": "8.0.11",
    "@nestjs/core": "8.0.11",
    "@nestjs/mongoose": "9.0.0",
    "@nestjs/platform-express": "8.0.11",
    "mongoose": "6.0.10",
    "reflect-metadata": "0.1.13",
    "rimraf": "3.0.2",
    "rxjs": "7.4.0"
  },
  "devDependencies": {
    "@nestjs/cli": "8.1.2",
    "@types/mongoose": "5.11.96",
    "@nestjs/schematics": "8.0.3",
    "@nestjs/testing": "8.0.11",
    "@types/express": "4.17.13",
<<<<<<< HEAD
    "@types/jest": "27.0.1",
    "@types/mongoose": "5.11.96",
    "@types/node": "14.17.22",
=======
    "@types/node": "14.17.26",
>>>>>>> 6239dd32
    "@types/supertest": "2.0.11",
    "@types/ws": "7.4.7",
    "jest": "27.2.5",
    "prettier": "2.4.1",
    "supertest": "6.1.6",
    "ts-jest": "27.0.5",
    "ts-loader": "9.2.6",
    "ts-node": "10.3.0",
    "tsconfig-paths": "3.11.0",
    "@typescript-eslint/eslint-plugin": "4.33.0",
    "@typescript-eslint/parser": "4.33.0",
    "eslint": "7.32.0",
    "eslint-config-prettier": "8.3.0",
    "eslint-plugin-import": "2.25.2",
    "typescript": "4.3.5"
  },
  "jest": {
    "moduleFileExtensions": [
      "js",
      "json",
      "ts"
    ],
    "rootDir": "src",
    "testRegex": ".spec.ts$",
    "transform": {
      "^.+\\.(t|j)s$": "ts-jest"
    },
    "collectCoverageFrom": [
      "**/*.(t|j)s"
    ],
    "coverageDirectory": "../coverage",
    "testEnvironment": "node"
  }
}<|MERGE_RESOLUTION|>--- conflicted
+++ resolved
@@ -34,13 +34,9 @@
     "@nestjs/schematics": "8.0.3",
     "@nestjs/testing": "8.0.11",
     "@types/express": "4.17.13",
-<<<<<<< HEAD
     "@types/jest": "27.0.1",
     "@types/mongoose": "5.11.96",
-    "@types/node": "14.17.22",
-=======
     "@types/node": "14.17.26",
->>>>>>> 6239dd32
     "@types/supertest": "2.0.11",
     "@types/ws": "7.4.7",
     "jest": "27.2.5",
