--- conflicted
+++ resolved
@@ -19,7 +19,7 @@
     "test:e2e": "echo 'No e2e tests implemented yet.'"
   },
   "dependencies": {
-<<<<<<< HEAD
+    "@grpc/grpc-js": "1.1.1",
     "@grpc/proto-loader": "0.5.6",
     "@nestjs/common": "7.6.7",
     "@nestjs/core": "7.6.7",
@@ -27,15 +27,6 @@
     "class-transformer": "0.3.2",
     "class-validator": "0.13.1",
     "grpc": "1.24.4",
-=======
-    "@grpc/grpc-js": "^1.1.1",
-    "@grpc/proto-loader": "0.5.4",
-    "@nestjs/common": "7.2.0",
-    "@nestjs/core": "7.2.0",
-    "@nestjs/microservices": "7.2.0",
-    "class-transformer": "0.2.3",
-    "class-validator": "0.12.2",
->>>>>>> 1e0852fb
     "reflect-metadata": "0.1.13",
     "rimraf": "3.0.2",
     "rxjs": "6.6.3"
