--- conflicted
+++ resolved
@@ -29,21 +29,6 @@
   },
   "devDependencies": {
     "@types/dotenv": "6.1.1",
-<<<<<<< HEAD
-    "@types/express": "4.16.1",
-    "@types/jest": "24.0.11",
-    "@types/node": "11.13.22",
-    "@types/supertest": "2.0.8",
-    "jest": "24.7.1",
-    "prettier": "1.17.0",
-    "supertest": "4.0.2",
-    "ts-jest": "24.1.0",
-    "ts-node": "8.4.1",
-    "tsc-watch": "4.0.0",
-    "tsconfig-paths": "3.9.0",
-    "tslint": "5.16.0",
-    "typescript": "3.6.4"
-=======
     "@nestjs/cli": "^6.9.1",
     "@nestjs/schematics": "^6.7.0",
     "@nestjs/testing": "^6.8.0",
@@ -59,7 +44,6 @@
     "tsconfig-paths": "^3.9.0",
     "tslint": "^5.20.0",
     "typescript": "^3.6.3"
->>>>>>> 0f1c193e
   },
   "jest": {
     "moduleFileExtensions": [
