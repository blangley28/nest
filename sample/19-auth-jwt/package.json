--- conflicted
+++ resolved
@@ -33,24 +33,6 @@
     "rxjs": "6.5.3"
   },
   "devDependencies": {
-<<<<<<< HEAD
-    "@nestjs/testing": "6.8.2",
-    "@types/express": "4.17.1",
-    "@types/jest": "24.0.18",
-    "@types/node": "10.14.21",
-    "@types/supertest": "2.0.8",
-    "concurrently": "5.0.0",
-    "jest": "23.6.0",
-    "nodemon": "1.19.3",
-    "prettier": "1.18.2",
-    "supertest": "4.0.2",
-    "ts-jest": "24.1.0",
-    "ts-node": "8.4.1",
-    "tsconfig-paths": "3.9.0",
-    "tslint": "5.20.0",
-    "typescript": "3.6.4",
-    "wait-on": "3.3.0"
-=======
     "@nestjs/cli": "^6.9.1",
     "@nestjs/schematics": "^6.7.0",
     "@nestjs/testing": "^6.8.0",
@@ -66,7 +48,6 @@
     "tsconfig-paths": "^3.9.0",
     "tslint": "^5.20.0",
     "typescript": "^3.6.3"
->>>>>>> 0f1c193e
   },
   "jest": {
     "moduleFileExtensions": [
