--- conflicted
+++ resolved
@@ -1,10 +1,6 @@
 {
   "name": "nestjs",
-<<<<<<< HEAD
   "version": "6.0.0-next",
-=======
-  "version": "5.7.2",
->>>>>>> 6cea5928
   "description": "Modern, fast, powerful node.js web framework",
   "scripts": {
     "coverage": "nyc report --reporter=text-lcov | coveralls",
@@ -19,19 +15,11 @@
     "build:dev": "gulp build --dist node_modules/@nestjs && gulp move",
     "postinstall": "opencollective",
     "prerelease": "gulp copy-misc && gulp build --dist node_modules/@nestjs",
-<<<<<<< HEAD
     "publish": "npm run prerelease && npm run build && ./node_modules/.bin/lerna publish --force-publish --access public --exact -m \"chore(@nestjs) publish %s release\"",
     "publish:rc": "npm run prerelease && npm run build && ./node_modules/.bin/lerna publish --npm-tag=rc --access public -m \"chore(@nestjs) publish %s release\"",
     "publish:next": "npm run prerelease && npm run build && ./node_modules/.bin/lerna publish --npm-tag=next --access public --skip-git -m \"chore(@nestjs) publish %s release\"",
     "publish:beta": "npm run prerelease && npm run build && ./node_modules/.bin/lerna publish --npm-tag=beta --access public -m \"chore(@nestjs) publish %s release\"",
     "publish:test": "npm run prerelease && npm run build && ./node_modules/.bin/lerna publish --force-publish --access public --npm-tag=test --skip-git -m \"chore(@nestjs) publish %s release\""
-=======
-    "publish": "npm run prerelease && npm run build && ./node_modules/.bin/lerna publish --force-publish --exact -m \"chore(@nestjs) publish %s release\"",
-    "publish:rc": "npm run prerelease && npm run build && ./node_modules/.bin/lerna publish --npm-tag=rc -m \"chore(@nestjs) publish %s release\"",
-    "publish:next": "npm run prerelease && npm run build && ./node_modules/.bin/lerna publish --npm-tag=next --skip-git -m \"chore(@nestjs) publish %s release\"",
-    "publish:beta": "npm run prerelease && npm run build && ./node_modules/.bin/lerna publish --npm-tag=beta -m \"chore(@nestjs) publish %s release\"",
-    "publish:test": "npm run prerelease && npm run build && ./node_modules/.bin/lerna publish --force-publish --npm-tag=test --skip-git -m \"chore(@nestjs) publish %s release\""
->>>>>>> 6cea5928
   },
   "engines": {
     "node": ">= 8.9.0"
@@ -44,15 +32,9 @@
   "license": "MIT",
   "dependencies": {
     "@grpc/proto-loader": "^0.3.0",
-<<<<<<< HEAD
     "@nestjs/common": "^5.5.0",
     "@nestjs/core": "^5.5.0",
     "@nestjs/microservices": "5.1.0",
-=======
-    "@nestjs/common": "5.6.2",
-    "@nestjs/core": "^5.5.0",
-    "@nestjs/microservices": "5.5.0",
->>>>>>> 6cea5928
     "@nestjs/testing": "5.1.0",
     "@nestjs/websockets": "5.1.0",
     "@nuxtjs/opencollective": "^0.1.0",
@@ -74,13 +56,9 @@
     "fastify-cors": "^0.2.0",
     "fastify-formbody": "^2.0.0",
     "fastify-multipart": "^0.4.1",
-<<<<<<< HEAD
     "graphql": "^14.1.1",
     "grpc": "^1.14.1",
     "http2": "^3.3.7",
-=======
-    "grpc": "^1.16.1",
->>>>>>> 6cea5928
     "iterare": "0.0.8",
     "json-socket": "^0.2.1",
     "merge-graphql-schemas": "^1.5.8",
@@ -145,15 +123,9 @@
     "mocha": "^3.2.0",
     "nodemon": "^1.18.4",
     "nyc": "^10.1.2",
-<<<<<<< HEAD
     "prettier": "^1.15.3",
     "sinon": "^2.1.0",
     "sinon-chai": "^2.8.0",
-=======
-    "prettier": "^1.9.2",
-    "sinon": "^7.2.3",
-    "sinon-chai": "^3.3.0",
->>>>>>> 6cea5928
     "socket.io-client": "^2.0.4",
     "supertest": "^3.0.0",
     "ts-node": "^7.0.1",
