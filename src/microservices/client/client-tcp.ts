import * as net from 'net';
import * as JsonSocket from 'json-socket';
import { ClientProxy } from './client-proxy';
import { ClientMetadata } from '../interfaces/client-metadata.interface';
import { Logger } from '@nestjs/common';
import {
  TCP_DEFAULT_PORT,
  TCP_DEFAULT_HOST,
  CONNECT_EVENT,
  MESSAGE_EVENT,
  ERROR_EVENT,
  CLOSE_EVENT,
} from './../constants';

export class ClientTCP extends ClientProxy {
  private readonly logger = new Logger(ClientTCP.name);
  private readonly port: number;
  private readonly host: string;
  private isConnected = false;
  private socket: JsonSocket;

  constructor({ port, host }: ClientMetadata) {
    super();
    this.port = port || TCP_DEFAULT_PORT;
    this.host = host || TCP_DEFAULT_HOST;
  }

  public init(callback: (...args) => any): Promise<JsonSocket> {
    this.socket = this.createSocket();
    return new Promise(resolve => {
      this.bindEvents(this.socket, callback);
      this.socket._socket.once(CONNECT_EVENT, () => {
        this.isConnected = true;
        resolve(this.socket);
      });
      this.socket.connect(this.port, this.host);
    });
  }

  protected async sendMessage(msg, callback: (...args) => any) {
    const self = this;
    const processMessage = (socket: JsonSocket) => {
      socket.sendMessage(msg);
      socket.on(MESSAGE_EVENT, function(buffer) {
        self.handleResponse(socket, callback, buffer, this);
      });
    };
    if (this.isConnected) {
      processMessage(this.socket);
      return Promise.resolve();
    }
    const socket = await this.init(callback);
    processMessage(socket);
  }

  public handleResponse(
    socket: JsonSocket,
    callback: (...args) => any,
    buffer: any,
    context: Function,
  ) {
    const { err, response, disposed } = buffer;
<<<<<<< HEAD
    if (disposed) {
      callback(null, null, true);
      return socket._socket.removeListener(MESSAGE_EVENT, context);
=======
    if (disposed || err) {
      callback(err, null, true);
      return socket.end();
>>>>>>> 2f26e3a1
    }
    callback(err, response);
  }

  public createSocket(): JsonSocket {
    return new JsonSocket(new net.Socket());
  }

  public close() {
    this.socket && this.socket.end();
    this.handleClose();
  }

  public bindEvents(socket: JsonSocket, callback: (...args) => any) {
    socket.on(ERROR_EVENT, err => this.handleError(err, callback));
    socket.on(CLOSE_EVENT, () => this.handleClose());
  }

  public handleError(err: any, callback: (...args) => any) {
    if (err.code === 'ECONNREFUSED') {
      callback(err, null);
    }
    this.logger.error(err);
  }

  public handleClose() {
    this.isConnected = false;
    this.socket = null;
  }
}<|MERGE_RESOLUTION|>--- conflicted
+++ resolved
@@ -60,15 +60,9 @@
     context: Function,
   ) {
     const { err, response, disposed } = buffer;
-<<<<<<< HEAD
-    if (disposed) {
-      callback(null, null, true);
-      return socket._socket.removeListener(MESSAGE_EVENT, context);
-=======
     if (disposed || err) {
       callback(err, null, true);
-      return socket.end();
->>>>>>> 2f26e3a1
+      return socket._socket.removeListener(MESSAGE_EVENT, context);
     }
     callback(err, response);
   }
