--- conflicted
+++ resolved
@@ -28,18 +28,11 @@
     const pattern = JSON.stringify(msg.pattern);
     const responseCallback = (channel, message) => {
       const { err, response, disposed } = JSON.parse(message);
-<<<<<<< HEAD
-      if (disposed) {
-        callback(null, null, true);
-        this.subClient.unsubscribe(this.getResPatternName(pattern));
-        this.subClient.removeListener(MESSAGE_EVENT, responseCallback);
-=======
 
       if (disposed || err) {
         callback(err, null, true);
-        this.sub.unsubscribe(this.getResPatternName(pattern));
-        this.sub.removeListener(MESSAGE_EVENT, responseCallback);
->>>>>>> 2f26e3a1
+        this.subClient.unsubscribe(this.getResPatternName(pattern));
+        this.subClient.removeListener(MESSAGE_EVENT, responseCallback);
         return;
       }
       callback(err, response);
