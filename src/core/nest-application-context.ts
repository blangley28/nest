--- conflicted
+++ resolved
@@ -13,16 +13,12 @@
     protected contextModule,
   ) {}
 
-<<<<<<< HEAD
-  public select<T>(module: Type<T>): INestApplicationContext {
-=======
   public selectContextModule() {
     const modules = this.container.getModules().values();
     this.contextModule = modules.next().value;
   }
 
   public select<T>(module: Metatype<T>): INestApplicationContext {
->>>>>>> 35fef2f5
     const modules = this.container.getModules();
     const moduleMetatype = this.contextModule.metatype;
     const scope = this.scope.concat(moduleMetatype);
