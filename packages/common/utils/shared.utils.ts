--- conflicted
+++ resolved
@@ -6,12 +6,6 @@
 export const isConstructor = (fn: any): boolean => fn === 'constructor';
 export const validatePath = (path: string): string =>
   path.charAt(0) !== '/' ? '/' + path : path;
-<<<<<<< HEAD
 export const isNil = (obj: any): boolean => isUndefined(obj) || obj === null;
 export const isEmpty = (array: any): boolean => !(array && array.length > 0);
-export const isSymbol = (fn: any): boolean => typeof fn === 'symbol';
-=======
-export const isNil = (obj): boolean => isUndefined(obj) || obj === null;
-export const isEmpty = (array): boolean => !(array && array.length > 0);
-export const isSymbol = (fn): fn is symbol => typeof fn === 'symbol';
->>>>>>> db94dc54
+export const isSymbol = (fn: any): fn is symbol => typeof fn === 'symbol';