import { ArgumentMetadata, HttpStatus, Injectable, Optional } from '../index';
import { PipeTransform } from '../interfaces/features/pipe-transform.interface';
import {
  ErrorHttpStatusCode,
  HttpErrorByCode,
} from '../utils/http-error-by-code.util';

export interface ParseIntPipeOptions {
<<<<<<< HEAD
  exceptionCode?: ErrorHttpStatusCode;
=======
  errorHttpStatusCode?: ErrorHttpStatusCode;
>>>>>>> b9a9d58b
  exceptionFactory?: (error: string) => any;
}

/**
 * Defines the built-in ParseInt Pipe
 *
 * @see [Built-in Pipes](https://docs.nestjs.com/pipes#built-in-pipes)
 *
 * @publicApi
 */
@Injectable()
export class ParseIntPipe implements PipeTransform<string> {
  protected exceptionFactory: (error: string) => any;

  constructor(@Optional() options?: ParseIntPipeOptions) {
    options = options || {};
    const {
      exceptionFactory,
<<<<<<< HEAD
      exceptionCode = HttpStatus.BAD_REQUEST,
    } = options;

    this.exceptionFactory =
      exceptionFactory || (error => new HttpErrorByCode[exceptionCode](error));
=======
      errorHttpStatusCode = HttpStatus.BAD_REQUEST,
    } = options;

    this.exceptionFactory =
      exceptionFactory ||
      (error => new HttpErrorByCode[errorHttpStatusCode](error));
>>>>>>> b9a9d58b
  }

  /**
   * Method that accesses and performs optional transformation on argument for
   * in-flight requests.
   *
   * @param value currently processed route argument
   * @param metadata contains metadata about the currently processed route argument
   */
  async transform(value: string, metadata: ArgumentMetadata): Promise<number> {
    const isNumeric =
      ['string', 'number'].includes(typeof value) &&
      !isNaN(parseFloat(value)) &&
      isFinite(value as any);
    if (!isNumeric) {
      throw this.exceptionFactory(
        'Validation failed (numeric string is expected)',
      );
    }
    return parseInt(value, 10);
  }
}<|MERGE_RESOLUTION|>--- conflicted
+++ resolved
@@ -6,11 +6,7 @@
 } from '../utils/http-error-by-code.util';
 
 export interface ParseIntPipeOptions {
-<<<<<<< HEAD
-  exceptionCode?: ErrorHttpStatusCode;
-=======
   errorHttpStatusCode?: ErrorHttpStatusCode;
->>>>>>> b9a9d58b
   exceptionFactory?: (error: string) => any;
 }
 
@@ -29,20 +25,12 @@
     options = options || {};
     const {
       exceptionFactory,
-<<<<<<< HEAD
-      exceptionCode = HttpStatus.BAD_REQUEST,
-    } = options;
-
-    this.exceptionFactory =
-      exceptionFactory || (error => new HttpErrorByCode[exceptionCode](error));
-=======
       errorHttpStatusCode = HttpStatus.BAD_REQUEST,
     } = options;
 
     this.exceptionFactory =
       exceptionFactory ||
       (error => new HttpErrorByCode[errorHttpStatusCode](error));
->>>>>>> b9a9d58b
   }
 
   /**
