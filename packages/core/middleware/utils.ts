<<<<<<< HEAD
import { RequestMethod } from '@nestjs/common';
import { HttpServer, RouteInfo, Type } from '@nestjs/common/interfaces';
=======
/* eslint-disable @typescript-eslint/no-use-before-define */
import { Type } from '@nestjs/common/interfaces';
>>>>>>> e26f9c64
import { isFunction } from '@nestjs/common/utils/shared.utils';
import * as pathToRegexp from 'path-to-regexp';
import * as uuid from 'uuid/v4';

type RouteInfoRegex = RouteInfo & { regex: RegExp };

export const filterMiddleware = <T extends Function | Type<any> = any>(
  middleware: T[],
  excludedRoutes: RouteInfo[],
  httpAdapter: HttpServer,
) => {
  const excluded = excludedRoutes.map(route => ({
    ...route,
    regex: pathToRegexp(route.path),
  }));
  return []
    .concat(middleware)
    .filter(isFunction)
    .map((item: T) => mapToClass(item, excluded, httpAdapter));
};

export const mapToClass = <T extends Function | Type<any>>(
  middleware: T,
  excludedRoutes: RouteInfoRegex[],
  httpAdapter: HttpServer,
) => {
  if (isClass(middleware)) {
    if (excludedRoutes.length <= 0) {
      return middleware;
    }
    const middlewareHost = class extends (middleware as Type<any>) {
      use(...params: unknown[]) {
        const [req, _, next] = params as [Record<string, any>, any, Function];
        const isExcluded = isRouteExcluded(req, excludedRoutes, httpAdapter);
        if (isExcluded) {
          return next();
        }
        return super.use(...params);
      }
    };
    return assignToken(middlewareHost, middleware.name);
  }
  return assignToken(
    class {
      use = (...params: unknown[]) => {
        const [req, _, next] = params as [Record<string, any>, any, Function];
        const isExcluded = isRouteExcluded(req, excludedRoutes, httpAdapter);
        if (isExcluded) {
          return next();
        }
        return (middleware as Function)(...params);
      }
    },
  );
};

export function isClass(middleware: any): middleware is Type<any> {
  return middleware.toString().substring(0, 5) === 'class';
}

export function assignToken(metatype: Type<any>, token = uuid()): Type<any> {
  Object.defineProperty(metatype, 'name', { value: token });
  return metatype;
}

export function isRouteExcluded(
  req: Record<string, any>,
  excludedRoutes: RouteInfoRegex[],
  httpAdapter: HttpServer,
): boolean {
  if (excludedRoutes.length <= 0) {
    return false;
  }
  const reqMethod = httpAdapter.getRequestMethod(req);
  const originalUrl = httpAdapter.getRequestUrl(req);
  const queryParamsIndex = originalUrl && originalUrl.indexOf('?');
  const pathname =
    queryParamsIndex >= 0
      ? originalUrl.slice(0, queryParamsIndex)
      : originalUrl;

  const isExcluded = excludedRoutes.some(({ method, regex }) => {
    if (RequestMethod.ALL === method || RequestMethod[method] === reqMethod) {
      return regex.exec(pathname);
    }
    return false;
  });
  return isExcluded;
}<|MERGE_RESOLUTION|>--- conflicted
+++ resolved
@@ -1,10 +1,6 @@
-<<<<<<< HEAD
+/* eslint-disable @typescript-eslint/no-use-before-define */
 import { RequestMethod } from '@nestjs/common';
 import { HttpServer, RouteInfo, Type } from '@nestjs/common/interfaces';
-=======
-/* eslint-disable @typescript-eslint/no-use-before-define */
-import { Type } from '@nestjs/common/interfaces';
->>>>>>> e26f9c64
 import { isFunction } from '@nestjs/common/utils/shared.utils';
 import * as pathToRegexp from 'path-to-regexp';
 import * as uuid from 'uuid/v4';
@@ -56,7 +52,7 @@
           return next();
         }
         return (middleware as Function)(...params);
-      }
+      };
     },
   );
 };
