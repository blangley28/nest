--- conflicted
+++ resolved
@@ -283,7 +283,6 @@
         ).to.be.true;
       });
     });
-<<<<<<< HEAD
     describe('when paramtype is not query, body, param and host', () => {
       it('should not call "consumer.apply"', () => {
         contextCreator.getParamValue(
@@ -292,7 +291,8 @@
           transforms,
         );
         expect(consumerApplySpy.called).to.be.false;
-=======
+      });
+    });
   });
   describe('isPipeable', () => {
     describe('when paramtype is not query, body, param and custom', () => {
@@ -305,7 +305,6 @@
         expect(contextCreator.isPipeable(RouteParamtypes.QUERY)).to.be.true;
         expect(contextCreator.isPipeable(RouteParamtypes.PARAM)).to.be.true;
         expect(contextCreator.isPipeable('custom')).to.be.true;
->>>>>>> 5cca4956
       });
     });
   });
