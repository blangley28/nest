--- conflicted
+++ resolved
@@ -3,21 +3,13 @@
 import { takeUntil } from 'rxjs/operators';
 import {
   CANCEL_EVENT,
-<<<<<<< HEAD
+  GRPC_DEFAULT_MAX_RECEIVE_MESSAGE_LENGTH,
+  GRPC_DEFAULT_MAX_SEND_MESSAGE_LENGTH,
   GRPC_DEFAULT_PROTO_LOADER,
   GRPC_DEFAULT_URL,
 } from '../constants';
 import { InvalidGrpcPackageException } from '../errors/invalid-grpc-package.exception';
 import { InvalidProtoDefinitionException } from '../errors/invalid-proto-definition.exception';
-=======
-  GRPC_DEFAULT_MAX_RECEIVE_MESSAGE_LENGTH,
-  GRPC_DEFAULT_MAX_SEND_MESSAGE_LENGTH,
-  GRPC_DEFAULT_PROTO_LOADER,
-  GRPC_DEFAULT_URL
-} from '../constants';
-import { InvalidGrpcPackageException } from '../exceptions/errors/invalid-grpc-package.exception';
-import { InvalidProtoDefinitionException } from '../exceptions/errors/invalid-proto-definition.exception';
->>>>>>> 6cea5928
 import { CustomTransportStrategy } from '../interfaces';
 import {
   GrpcOptions,
@@ -47,13 +39,9 @@
       this.getOptionsProp<GrpcOptions>(options, 'protoLoader') ||
       GRPC_DEFAULT_PROTO_LOADER;
 
-<<<<<<< HEAD
     grpcPackage = this.loadPackage('grpc', ServerGrpc.name, () =>
       require('grpc'),
     );
-=======
-    grpcPackage = this.loadPackage('grpc', ServerGrpc.name);
->>>>>>> 6cea5928
     grpcProtoLoaderPackage = this.loadPackage(protoLoader, ServerGrpc.name);
   }
 
@@ -177,9 +165,17 @@
 
   public createClient(): any {
     const server = new grpcPackage.Server({
-      'grpc.max_send_message_length': this.getOptionsProp<GrpcOptions>(this.options, 'maxSendMessageLength', GRPC_DEFAULT_MAX_SEND_MESSAGE_LENGTH),
-      'grpc.max_receive_message_length': this.getOptionsProp<GrpcOptions>(this.options, 'maxReceiveMessageLength', GRPC_DEFAULT_MAX_RECEIVE_MESSAGE_LENGTH)
-  });
+      'grpc.max_send_message_length': this.getOptionsProp<GrpcOptions>(
+        this.options,
+        'maxSendMessageLength',
+        GRPC_DEFAULT_MAX_SEND_MESSAGE_LENGTH,
+      ),
+      'grpc.max_receive_message_length': this.getOptionsProp<GrpcOptions>(
+        this.options,
+        'maxReceiveMessageLength',
+        GRPC_DEFAULT_MAX_RECEIVE_MESSAGE_LENGTH,
+      ),
+    });
     const credentials = this.getOptionsProp<GrpcOptions>(
       this.options,
       'credentials',
@@ -247,7 +243,8 @@
       const nameExtended = this.parseDeepServiceName(name, key);
       const deepDefinition = grpcDefinition[key];
 
-      const isServiceDefined = deepDefinition && !isUndefined(deepDefinition.service);
+      const isServiceDefined =
+        deepDefinition && !isUndefined(deepDefinition.service);
       const isServiceBoolean = isServiceDefined
         ? deepDefinition.service !== false
         : false;
