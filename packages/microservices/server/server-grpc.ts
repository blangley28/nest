--- conflicted
+++ resolved
@@ -8,12 +8,15 @@
   GRPC_DEFAULT_PROTO_LOADER,
   GRPC_DEFAULT_URL,
 } from '../constants';
+import { GrpcMethodStreamingType } from '../decorators';
 import { InvalidGrpcPackageException } from '../errors/invalid-grpc-package.exception';
 import { InvalidProtoDefinitionException } from '../errors/invalid-proto-definition.exception';
 import { CustomTransportStrategy } from '../interfaces';
-import { GrpcOptions, MicroserviceOptions } from '../interfaces/microservice-configuration.interface';
+import {
+  GrpcOptions,
+  MicroserviceOptions,
+} from '../interfaces/microservice-configuration.interface';
 import { Server } from './server';
-import { GrpcMethodStreamingType } from '../decorators';
 
 let grpcPackage: any = {};
 let grpcProtoLoaderPackage: any = {};
@@ -23,7 +26,9 @@
   metadata: TMetadata;
   end: Function;
   write: Function;
+  on: Function;
 }
+
 export class ServerGrpc extends Server implements CustomTransportStrategy {
   private readonly url: string;
   private grpcClient: any;
@@ -104,59 +109,51 @@
 
     // tslint:disable-next-line:forin
     for (const methodName in grpcService.prototype) {
-<<<<<<< HEAD
-      const methodHandler = this.getHandlerByPattern(
-        this.createPattern(name, methodName),
-      );
-=======
-      // Define pattern
       let pattern = '';
-      // Define methodHandler
       let methodHandler = null;
-      // Define streaming type to define which handler mechanics should be selected
       let streamingType = GrpcMethodStreamingType.NO_STREAMING;
-      // Extract callable from gRPC service object
+
       const methodFunction = grpcService.prototype[methodName];
-      // Extract definition check to expect request part as a stream
       const methodReqStreaming = methodFunction.requestStream;
-      // Check if extracted value presented and truthy
+
       if (!isUndefined(methodReqStreaming) && methodReqStreaming) {
         // Try first pattern to be presented, RX streaming pattern would be
-        // a preferable pattern to select among few defined
+        // a preferable pattern to select among a few defined
         pattern = this.createPattern(
-          name, methodName, GrpcMethodStreamingType.RX_STREAMING
+          name,
+          methodName,
+          GrpcMethodStreamingType.RX_STREAMING,
         );
-        methodHandler = this.messageHandlers[pattern];
+        methodHandler = this.messageHandlers.get(pattern);
         streamingType = GrpcMethodStreamingType.RX_STREAMING;
         // If first pattern didn't match to any of handlers then try
         // pass-through handler to be presented
         if (!methodHandler) {
           pattern = this.createPattern(
-            name, methodName, GrpcMethodStreamingType.PT_STREAMING
+            name,
+            methodName,
+            GrpcMethodStreamingType.PT_STREAMING,
           );
-          methodHandler = this.messageHandlers[pattern];
+          methodHandler = this.messageHandlers.get(pattern);
           streamingType = GrpcMethodStreamingType.PT_STREAMING;
         }
       } else {
-        // Pattern will be created as expecting just method handler to be
-        // presented, to not break possibly existing handler bindings
         pattern = this.createPattern(
-          name, methodName, GrpcMethodStreamingType.NO_STREAMING
+          name,
+          methodName,
+          GrpcMethodStreamingType.NO_STREAMING,
         );
         // Select handler if any presented for No-Streaming pattern
-        methodHandler = this.messageHandlers[pattern];
+        methodHandler = this.messageHandlers.get(pattern);
         streamingType = GrpcMethodStreamingType.NO_STREAMING;
       }
-      // Check if method handler is presented and not null
->>>>>>> c26bbbb9
       if (!methodHandler) {
         continue;
       }
-      // Create new service mapping of handler to route
       service[methodName] = await this.createServiceMethod(
         methodHandler,
         grpcService.prototype[methodName],
-        streamingType
+        streamingType,
       );
     }
     return service;
@@ -165,21 +162,20 @@
   /**
    * Will create a string of a JSON serialized format
    *
-   * @param service       : name of the service which should be a match
-   *                        to gRPC service definition name
-   * @param methodName    : name of the method which is coming after rpc
-   *                        keyword
-   * @param streaming     : GrpcMethodStreamingType parameter which should
-   *                        correspond to steam keyword in gRPC service
-   *                        request part
-   */
-  public createPattern(service: string,
-                       methodName: string,
-                       streaming: GrpcMethodStreamingType): string {
+   * @param service name of the service which should be a match to gRPC service definition name
+   * @param methodName name of the method which is coming after rpc keyword
+   * @param streaming GrpcMethodStreamingType parameter which should correspond to
+   * stream keyword in gRPC service request part
+   */
+  public createPattern(
+    service: string,
+    methodName: string,
+    streaming: GrpcMethodStreamingType,
+  ): string {
     return JSON.stringify({
       service,
       rpc: methodName,
-      streaming
+      streaming,
     });
   }
 
@@ -193,9 +189,9 @@
   public createServiceMethod(
     methodHandler: Function,
     protoNativeHandler: any,
-    streamType: GrpcMethodStreamingType
+    streamType: GrpcMethodStreamingType,
   ): Function {
-    // If proto handler has request stream as True then we expect it to have
+    // If proto handler has request stream as "true" then we expect it to have
     // streaming from the side of requester
     if (protoNativeHandler.requestStream) {
       // If any handlers were defined with GrpcStreamMethod annotation use RX
@@ -231,38 +227,37 @@
     };
   }
 
-  public createStreamDuplexMethod(methodHandler) {
-    return async (call) => {
+  public createStreamDuplexMethod(methodHandler: Function) {
+    return async (call: GrpcCall) => {
       const req = new Subject<any>();
-      // Pass data to request
       call.on('data', (m: any) => req.next(m));
-      // React on error
       call.on('error', (e: any) => {
         // Check if error means that stream ended on other end
-        if (String(e).toLowerCase().indexOf('cancelled') > -1) {
+        if (
+          String(e)
+            .toLowerCase()
+            .indexOf('cancelled') > -1
+        ) {
           call.end();
           return;
         }
         // If another error then just pass it along
         req.error(e);
       });
-      // On end complete the Observable
       call.on('end', () => req.complete());
-      // Pass request to handler
+
       const handler = methodHandler(req.asObservable());
-      // Receive back observable
       const res = this.transformToObservable(await handler);
-      // Write until cancelled event happened
-      await res.pipe(
-        takeUntil(fromEvent(call, CANCEL_EVENT))
-      ).forEach(m => call.write(m));
-      // End connection when response is done
+      await res
+        .pipe(takeUntil(fromEvent(call as any, CANCEL_EVENT)))
+        .forEach(m => call.write(m));
+
       call.end();
     };
   }
 
-  public createStreamCallMethod(methodHandler) {
-    return async (call) => {
+  public createStreamCallMethod(methodHandler: Function) {
+    return async (call: GrpcCall) => {
       methodHandler(call);
     };
   }
