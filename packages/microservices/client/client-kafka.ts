import { Logger } from '@nestjs/common/services/logger.service';
import { loadPackage } from '@nestjs/common/utils/load-package.util';
import { isUndefined } from '@nestjs/common/utils/shared.utils';
import {
  KAFKA_DEFAULT_BROKER,
  KAFKA_DEFAULT_CLIENT,
  KAFKA_DEFAULT_GROUP,
} from '../constants';
import { KafkaResponseDeserializer } from '../deserializers/kafka-response.deserializer';
import { KafkaHeaders } from '../enums';
import { InvalidKafkaClientTopicPartitionException } from '../errors/invalid-kafka-client-topic-partition.exception';
import { InvalidKafkaClientTopicException } from '../errors/invalid-kafka-client-topic.exception';
import {
  BrokersFunction,
  Consumer,
  ConsumerConfig,
  ConsumerGroupJoinEvent,
  EachMessagePayload,
  Kafka,
  KafkaConfig,
  KafkaMessage,
  Producer,
} from '../external/kafka.interface';
import {
  KafkaLogger,
  KafkaParser,
  KafkaReplyPartitionAssigner,
  KafkaAssignmentStore,
} from '../helpers';
import {
  KafkaOptions,
  OutgoingEvent,
  ReadPacket,
  WritePacket,
} from '../interfaces';
import {
  KafkaRequest,
  KafkaRequestSerializer,
} from '../serializers/kafka-request.serializer';
import { ClientProxy } from './client-proxy';

let kafkaPackage: any = {};

export class ClientKafka extends ClientProxy {
  protected client: Kafka = null;
  protected consumer: Consumer = null;
  protected producer: Producer = null;
  protected logger = new Logger(ClientKafka.name);
  protected responsePatterns: string[] = [];
  protected consumerAssignments: { [key: string]: number[] } = {};

<<<<<<< HEAD
  private readonly kafkaAssignmentStore = KafkaAssignmentStore.Instance;

  protected brokers: string[];
=======
  protected brokers: string[] | BrokersFunction;
>>>>>>> be4e50f1
  protected clientId: string;
  protected groupId: string;

  constructor(protected readonly options: KafkaOptions['options']) {
    super();

    const clientOptions =
      this.getOptionsProp(this.options, 'client') || ({} as KafkaConfig);
    const consumerOptions =
      this.getOptionsProp(this.options, 'consumer') || ({} as ConsumerConfig);

    this.brokers = clientOptions.brokers || [KAFKA_DEFAULT_BROKER];

    // Append a unique id to the clientId and groupId
    // so they don't collide with a microservices client
    this.clientId =
      (clientOptions.clientId || KAFKA_DEFAULT_CLIENT) +
      (clientOptions.clientIdPostfix || '-client');
    this.groupId =
      (consumerOptions.groupId || KAFKA_DEFAULT_GROUP) +
      (clientOptions.clientIdPostfix || '-client');

    kafkaPackage = loadPackage('kafkajs', ClientKafka.name, () =>
      require('kafkajs'),
    );

    this.initializeSerializer(options);
    this.initializeDeserializer(options);
  }

  public subscribeToResponseOf(pattern: any): void {
    const request = this.normalizePattern(pattern);
    this.responsePatterns.push(this.getResponsePatternName(request));
  }

  public async close(): Promise<void> {
    this.producer && (await this.producer.disconnect());
    this.consumer && (await this.consumer.disconnect());
    this.producer = null;
    this.consumer = null;
    this.client = null;
  }

  public async connect(): Promise<Producer> {
    if (this.client) {
      return this.producer;
    }
    this.client = this.createClient();

    const partitionAssigners = [
      (config: ConstructorParameters<typeof KafkaReplyPartitionAssigner>[0]) =>
        new KafkaReplyPartitionAssigner(config),
    ] as any[];

    const consumerOptions = Object.assign(
      {
        partitionAssigners,
      },
      this.options.consumer || {},
      {
        groupId: this.groupId,
      },
    );
    this.producer = this.client.producer(this.options.producer || {});
    this.consumer = this.client.consumer(consumerOptions);

    // set member assignments on join and rebalance
    this.consumer.on(
      this.consumer.events.GROUP_JOIN,
      this.setConsumerAssignments.bind(this),
    );

    await this.producer.connect();
    await this.consumer.connect();
    await this.bindTopics();
    return this.producer;
  }

  public async bindTopics(): Promise<void> {
    const consumerSubscribeOptions = this.options.subscribe || {};
    const subscribeTo = async (responsePattern: string) =>
      this.consumer.subscribe({
        topic: responsePattern,
        ...consumerSubscribeOptions,
      });
    await Promise.all(this.responsePatterns.map(subscribeTo));

    await this.consumer.run(
      Object.assign(this.options.run || {}, {
        eachMessage: this.createResponseCallback(),
      }),
    );
  }

  public createClient<T = any>(): T {
    return new kafkaPackage.Kafka(
      Object.assign(this.options.client || {}, {
        clientId: this.clientId,
        brokers: this.brokers,
        logCreator: KafkaLogger.bind(null, this.logger),
      }) as KafkaConfig,
    );
  }

  public createResponseCallback(): (payload: EachMessagePayload) => any {
    return (payload: EachMessagePayload) => {
      const rawMessage = KafkaParser.parse<KafkaMessage>(
        Object.assign(payload.message, {
          topic: payload.topic,
          partition: payload.partition,
        }),
      );
      if (isUndefined(rawMessage.headers[KafkaHeaders.CORRELATION_ID])) {
        return;
      }
      const { err, response, isDisposed, id } = this.deserializer.deserialize(
        rawMessage,
      );
      const callback = this.routingMap.get(id);
      if (!callback) {
        return;
      }
      if (err || isDisposed) {
        return callback({
          err,
          response,
          isDisposed,
        });
      }
      callback({
        err,
        response,
      });
    };
  }

  protected dispatchEvent(packet: OutgoingEvent): Promise<any> {
    const pattern = this.normalizePattern(packet.pattern);
    const outgoingEvent = this.serializer.serialize(packet.data);
    const message = Object.assign(
      {
        topic: pattern,
        messages: [outgoingEvent],
      },
      this.options.send || {},
    );
    return this.producer.send(message);
  }

  protected getReplyTopicPartition(topic: string): string {
    const topicAssignments = this.consumerAssignments[topic];
    if (isUndefined(topicAssignments)) {
      throw new InvalidKafkaClientTopicException(topic);
    }

    // if the current member isn't listening to
    // any partitions on the topic then throw an error.
    if (isUndefined(topicAssignments[0])) {
      throw new InvalidKafkaClientTopicPartitionException(topic);
    }
    return topicAssignments[0].toString();
  }

  protected publish(
    partialPacket: ReadPacket,
    callback: (packet: WritePacket) => any,
  ): Function {
    try {
      const packet = this.assignPacketId(partialPacket);
      const pattern = this.normalizePattern(partialPacket.pattern);
      const replyTopic = this.getResponsePatternName(pattern);
      const replyPartition = this.getReplyTopicPartition(replyTopic);

      const serializedPacket: KafkaRequest = this.serializer.serialize(
        packet.data,
      );
      serializedPacket.headers[KafkaHeaders.CORRELATION_ID] = packet.id;
      serializedPacket.headers[KafkaHeaders.REPLY_TOPIC] = replyTopic;
      serializedPacket.headers[KafkaHeaders.REPLY_PARTITION] = replyPartition;

      this.routingMap.set(packet.id, callback);

      const message = Object.assign(
        {
          topic: pattern,
          messages: [serializedPacket],
        },
        this.options.send || {},
      );
      this.producer.send(message);

      return () => this.routingMap.delete(packet.id);
    } catch (err) {
      callback({ err });
    }
  }

  protected getResponsePatternName(pattern: string): string {
    return `${pattern}.reply`;
  }

  protected setConsumerAssignments(data: ConsumerGroupJoinEvent): void {
    const { groupId, memberId, memberAssignment } = data.payload;

    this.consumerAssignments = memberAssignment;

    this.kafkaAssignmentStore.put(groupId, memberId, memberAssignment);
  }

  protected initializeSerializer(options: KafkaOptions['options']) {
    this.serializer =
      (options && options.serializer) || new KafkaRequestSerializer();
  }

  protected initializeDeserializer(options: KafkaOptions['options']) {
    this.deserializer =
      (options && options.deserializer) || new KafkaResponseDeserializer();
  }
}<|MERGE_RESOLUTION|>--- conflicted
+++ resolved
@@ -24,8 +24,7 @@
 import {
   KafkaLogger,
   KafkaParser,
-  KafkaReplyPartitionAssigner,
-  KafkaAssignmentStore,
+  KafkaRoundRobinPartitionAssigner,
 } from '../helpers';
 import {
   KafkaOptions,
@@ -49,13 +48,7 @@
   protected responsePatterns: string[] = [];
   protected consumerAssignments: { [key: string]: number[] } = {};
 
-<<<<<<< HEAD
-  private readonly kafkaAssignmentStore = KafkaAssignmentStore.Instance;
-
-  protected brokers: string[];
-=======
   protected brokers: string[] | BrokersFunction;
->>>>>>> be4e50f1
   protected clientId: string;
   protected groupId: string;
 
@@ -106,8 +99,11 @@
     this.client = this.createClient();
 
     const partitionAssigners = [
-      (config: ConstructorParameters<typeof KafkaReplyPartitionAssigner>[0]) =>
-        new KafkaReplyPartitionAssigner(config),
+      (
+        config: ConstructorParameters<
+          typeof KafkaRoundRobinPartitionAssigner
+        >[0],
+      ) => new KafkaRoundRobinPartitionAssigner(config),
     ] as any[];
 
     const consumerOptions = Object.assign(
@@ -258,11 +254,7 @@
   }
 
   protected setConsumerAssignments(data: ConsumerGroupJoinEvent): void {
-    const { groupId, memberId, memberAssignment } = data.payload;
-
-    this.consumerAssignments = memberAssignment;
-
-    this.kafkaAssignmentStore.put(groupId, memberId, memberAssignment);
+    this.consumerAssignments = data.payload.memberAssignment;
   }
 
   protected initializeSerializer(options: KafkaOptions['options']) {
