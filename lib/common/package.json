{
  "name": "@nestjs/common",
  "version": "4.6.2",
  "description": "Nest - modern, fast, powerful node.js web framework (@common)",
  "author": "Kamil Mysliwiec",
  "license": "MIT",
  "dependencies": {
    "axios": "0.17.1",
    "class-transformer": "0.1.8",
<<<<<<< HEAD
    "class-validator": "0.7.3",
    "cli-color": "1.1.0",
    "deprecate": "1.0.0"
=======
    "class-validator": "0.8.1",
    "cli-color": "1.1.0"
>>>>>>> f67c876c
  },
  "peerDependencies": {
    "reflect-metadata": "0.1.10"
  }
}<|MERGE_RESOLUTION|>--- conflicted
+++ resolved
@@ -7,14 +7,9 @@
   "dependencies": {
     "axios": "0.17.1",
     "class-transformer": "0.1.8",
-<<<<<<< HEAD
-    "class-validator": "0.7.3",
+    "class-validator": "0.8.1",
     "cli-color": "1.1.0",
     "deprecate": "1.0.0"
-=======
-    "class-validator": "0.8.1",
-    "cli-color": "1.1.0"
->>>>>>> f67c876c
   },
   "peerDependencies": {
     "reflect-metadata": "0.1.10"
